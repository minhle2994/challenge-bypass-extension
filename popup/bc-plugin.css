html, body {
  height: 235px;
  width: 300px;
  margin: 0;
  background-color: #fff;
  font-family: helvetica;
}

a {
  font-size: 14x;
  font-weight: normal;
  text-decoration: none;
  color: #408BC9; 
}

a:hover {
  color: #204d72;
}

.popup-http {
  display: flex;
  flex-direction: column;
  justify-content: space-around;
}

h1 {
/*Styles for the Token Jar title */
	font-size: 25px;
  font-weight: normal;
  margin-left: 78px;
  margin-bottom: 2px;
  margin-top: 20px;
}

.button {
/*Style for the button container */ 
  text-align: center;
}

.button-style {
/*Style for the actual buttons*/
  background-color: #408BC9;
  color: #fff;
  border: none;
  border-radius: 2px;
  font-size: 18px;
  height: 40px;
  width: 80%;
}

.clear-link {
  float: left;
  margin-left: 29px;
  margin-top: 15px;
}

.button-style:hover {
  cursor: pointer;
  background-color: #204d72;
}

.button-style:focus, .button-style:active {
  background-color: #204d72;
}

#stored {
/*This is the token counter*/
  font-size: 25px;
  text-align: center;
<<<<<<< HEAD
  margin: 20px auto 15px auto;
  padding: 10px;
=======
  margin: 10px auto;
  padding: 3px;
>>>>>>> fb583efd
  border: 1px solid #dddddd;
  width: 72%;
}

.header-link {
  margin-left: 78px;
}

.footer-link {
  display: inline-block;
  margin-left: 30px;
  margin-top: 8px;
}

#tokenjar {
  position: absolute;
  top: 17px;
  left: 31px;
  height: 48px;
}
<|MERGE_RESOLUTION|>--- conflicted
+++ resolved
@@ -67,13 +67,8 @@
 /*This is the token counter*/
   font-size: 25px;
   text-align: center;
-<<<<<<< HEAD
-  margin: 20px auto 15px auto;
-  padding: 10px;
-=======
   margin: 10px auto;
   padding: 3px;
->>>>>>> fb583efd
   border: 1px solid #dddddd;
   width: 72%;
 }
